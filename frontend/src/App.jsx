--- conflicted
+++ resolved
@@ -128,11 +128,7 @@
   const [output, setOutput] = useState('')
   const [meme, setMeme] = useState('')
   const [copying, setCopying] = useState(false)
-<<<<<<< HEAD
-  const [advice, setAdvice] = useState('')
-=======
   const [showOnlyPans, setShowOnlyPans] = useState(false)
->>>>>>> 157b6a85
   const audioRef = useRef(null)
 
   const outputText = useMemo(() => output, [output])
